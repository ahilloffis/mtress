--- conflicted
+++ resolved
@@ -851,11 +851,6 @@
             for feed_in in feed_in_order:
                 feed_in_flows = feed_in["flows"]
                 export_flow = self.aggregate_flows(feed_in_flows)
-<<<<<<< HEAD
-=======
-                if isinstance(export_flow, pd.Series):
-                    export_flow = export_flow.to_numpy()
->>>>>>> a857f691
                 export_revenue += sum(feed_in["revenue"] * np.minimum(
                     electricity_export, export_flow))
                 electricity_export -= export_flow
