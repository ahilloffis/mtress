--- conflicted
+++ resolved
@@ -516,84 +516,9 @@
                              nominal_value=1)})
             self.demand_th_flows.append((b_th_dhw.label,
                                          d_dhw.label))
-<<<<<<< HEAD
             energy_system.add(d_dhw)
         else:
             self.heat_exchanger_dhw = None
-=======
-
-            energy_system.add(b_th_dhw_local, d_dhw)
-
-            # We assume a heat drop but no energy loss
-            # due to the heat exchanger.
-            heater_ratio = ((max(heat_layers.temperature_levels)
-                             - self.temps['heat_drop_exchanger_dhw']
-                             - self.temps['reference'])
-                            / (self.temps['dhw'] - self.temps['reference']))
-
-            if 0 < heater_ratio < 1:
-                dhw_booster = Transformer(label="dhw_booster",
-                                          inputs={b_eldist: Flow(),
-                                                  b_th_buildings: Flow()},
-                                          outputs={b_th_dhw_local: Flow()},
-                                          conversion_factors={
-                                              b_eldist: 1 - heater_ratio,
-                                              b_th_buildings: heater_ratio,
-                                              b_th_dhw_local: 1})
-                self.p2h_el_flows.append((b_eldist.label,
-                                          dhw_booster.label))
-                # The following flow marks the heat added by the booster.
-                # Assuming 100 % efficiency fo the (electric) booster.
-                self.p2h_th_flows.append((b_eldist.label,
-                                          dhw_booster.label))
-            else:
-                dhw_booster = Bus(label="dhw_booster",
-                                  inputs={b_th_buildings: Flow()},
-                                  outputs={b_th_dhw_local: Flow()})
-
-            energy_system.add(dhw_booster)
-
-        if 'dhw_adjacent' in self.demand and sum(
-                self.demand['dhw_adjacent'] > 0):
-            b_th_dhw_adjacent = Bus(label="b_th_dhw_local")
-
-            d_dhw_adjacent = Sink(label='d_dhw',
-                                  inputs={b_th_dhw_adjacent: Flow(
-                                      fix=self.demand['dhw_adjacent'],
-                                      nominal_value=1)})
-            self.demand_th_flows.append((b_th_dhw_adjacent.label,
-                                         d_dhw_adjacent.label))
-
-            energy_system.add(b_th_dhw_adjacent, d_dhw_adjacent)
-
-            # We assume a heat drop but no energy loss
-            # due to the heat exchanger.
-            heater_ratio = ((max(heat_layers.temperature_levels)
-                             - self.temps['heat_drop_exchanger_dhw']
-                             - self.temps['reference'])
-                            / (self.temps['dhw'] - self.temps['reference']))
-
-            if 0 < heater_ratio < 1:
-                dhw_booster = Transformer(label="dhw_booster",
-                                          inputs={b_el_adjacent: Flow(),
-                                                  b_th_buildings: Flow()},
-                                          outputs={b_th_dhw_adjacent: Flow()},
-                                          conversion_factors={
-                                              b_el_adjacent: 1 - heater_ratio,
-                                              b_th_buildings: heater_ratio,
-                                              b_th_dhw_adjacent: 1})
-
-                self.p2h_el_flows.append((b_eldist.label,
-                                          dhw_booster.label))
-                self.p2h_th_flows.append((dhw_booster.label,
-                                          b_th_dhw_adjacent.label))
-            else:
-                dhw_booster = Bus(label="dhw_booster",
-                                  inputs={b_th_buildings: Flow()},
-                                  outputs={b_th_dhw_adjacent: Flow()})
-
-            energy_system.add(dhw_booster)
->>>>>>> 88e83c13
 
         # create expensive source for missing heat to ensure model is solvable
         if self.allow_missing_heat:
