# -*- coding: utf-8 -*-
import numbers

import numpy as np
import pandas as pd

from oemof.solph import (Bus, EnergySystem, Flow, Sink, Source, Transformer,
                         Model, Investment, constraints, custom,
                         GenericStorage, NonConvex)

from .layered_heat import (HeatLayers, LayeredHeatPump, MultiLayerStorage,
                           HeatExchanger)
from .physics import (HHV_WP, TC_CONCRETE, H2O_HEAT_FUSION, H2O_DENSITY)


def _array(data, length):
    if isinstance(data, numbers.Number):
        data = np.full(length, fill_value=data)
    elif isinstance(data, list) and len(data) == length:
        data = np.array(data)
    elif isinstance(data, pd.Series) and len(data) == length:
        data = data.to_numpy()
    elif isinstance(data, np.ndarray):
        pass
    else:
        raise ValueError

    return data


class ENaQMetaModel:
    def __init__(self, **kwargs):
        """
        :param kwargs: parameters for the energy system, see example.py

        :return: Oemof energy system and model,
                 as well as a dict containing all used technology classes
        """

        # Unpack kwargs
        meteo = kwargs.get('meteorology')
        temps = kwargs.get('temperatures')
        energy_cost = kwargs.get('energy_cost')
        demand = kwargs.get('demand')

        bhp = kwargs.get('heat_pump')
        if bhp and bhp["electric_input"] <= 0:
            del bhp
            bhp = None
        shp = kwargs.get('near_surface_heat_source')
        if shp and shp["thermal_output"] <= 0:
            del shp
            shp = None
        ghp = kwargs.get('geothermal_heat_source')
        if ghp and ghp["thermal_output"] <= 0:
            del ghp
            ghp = None
        ihs = kwargs.get('ice_storage')
        if ihs and ihs["volume"] <= 0:
            del ihs
            ihs = None
        tgs = kwargs.get('thermal_ground_storage')
        if tgs and tgs["volume"] <= 0:
            del tgs
            tgs = None
        boiler = kwargs.get('gas_boiler')
        if boiler and boiler["thermal_output"] <= 0:
            del boiler
            boiler = None
        pellet_boiler = kwargs.get('pellet_boiler')
        if pellet_boiler and pellet_boiler["thermal_output"] <= 0:
            del pellet_boiler
            pellet_boiler = None
        chp = kwargs.get('chp')
        self.biomethane_fraction = 0
        if chp and chp["electric_output"] <= 0:
            del chp
            chp = None
        if chp and chp["electric_output"] > 0:
            self.biomethane_fraction = chp['biomethane_fraction']
        pv = kwargs.get('pv')
        if pv and pv["nominal_power"] <= 0:
            del pv
            pv = None
        p2h = kwargs.get('power_to_heat')
        if p2h and p2h["thermal_output"] <= 0:
            del p2h
            p2h = None
        wt = kwargs.get('wind_turbine')
        if wt and wt["nominal_power"] <= 0:
            del wt
            wt = None
        battery = kwargs.get('battery')
        if battery and battery["capacity"] <= 0:
            del battery
            battery = None
        hs = kwargs.get('heat_storage')
        if hs and hs["volume"] <= 0:
            del hs
            hs = None
        st = kwargs.get('solar_thermal')
        if st and st["area"] <= 0:
            del st
            st = None

        self.spec_co2 = kwargs.get('co2')

        # Create relevant temperature list
        temperature_levels = temps['intermediate']
        temperature_levels.append(temps['heating'])
        temperature_levels.append(temps['heating']
                                  - temps['heat_drop_heating'])

        # Ensure unique temperatures
        temperature_levels = list(set(temperature_levels))
        temperature_levels.sort()

        # Time range of the data (in a)
        index = demand['electricity'].index
        self.number_of_time_steps = len(index)
        index.freq = pd.infer_freq(index)
        self.time_range = ((index[-1] - index[0] + index.freq)
                           / pd.Timedelta('365D'))

        energy_cost["electricity"]["market"] = _array(
                data=energy_cost["electricity"]["market"],
                length=self.number_of_time_steps)

        for quantity in ["el_in", "el_out"]:
            self.spec_co2[quantity] = _array(data=self.spec_co2[quantity],
                                             length=self.number_of_time_steps)

        ############################
        # Create energy system model
        ############################
        energy_system = EnergySystem(timeindex=demand['electricity'].index)

        # list of flows to identify different sources and sinks later
        # which use units of power
        self.pv_flows = list()
        self.wt_flows = list()
        self.chp_heat_flows = list()
        self.th_demand_flows = list()
        self.chp_el_funded_flow = None
        self.chp_el_unfunded_flow = None
        self.hp_flows = list()
        self.p2h_flows = list()
        self.boiler_flows = list()
        self.pellet_heat_flows = list()
        self.gt_input_flows = list()
        self.st_input_flows = list()
        self.heat_storage_in_flows = list()
        self.heat_storage_out_flows = list()
        self.fossil_gas_flows = list()
        self.biomethane_flows = list()
        self.chp_gas_flows = list()
        self.electricity_import_flows = list()
        self.electricity_export_flows = list()
        self.wood_pellets_flows = list()

        # Create main buses
        b_eldist = Bus(label="b_eldist")  # Local distribution network
        b_elprod = Bus(label="b_elprod",  # local production network
                       outputs={b_eldist: Flow(
                           variable_costs=energy_cost['eeg_levy'])})
        b_elxprt = Bus(label="b_elxprt")  # electricity export network
        b_gas = Bus(label="b_gas")

        energy_system.add(b_eldist, b_elprod, b_elxprt, b_gas)

        ###################################################################
        # unidirectional grid connection
        b_elgrid = Bus(label="b_elgrid",
                       outputs={b_eldist: Flow(nonconvex=NonConvex(),
                                               nominal_value=1e5,
                                               grid_connection=True)},
                       inputs={b_elxprt: Flow(nonconvex=NonConvex(),
                                              nominal_value=1e5,
                                              grid_connection=True)})
        energy_system.add(b_elgrid)

        ###################################################################
        # Thermal components
        heat_layers = HeatLayers(energy_system=energy_system,
                                 temperature_levels=temperature_levels,
                                 reference_temperature=temps['reference'])

        if hs:
            thermal_storage = MultiLayerStorage(
                diameter=hs['diameter'],
                volume=hs['volume'],
                insulation_thickness=hs['insulation_thickness'],
                ambient_temperature=meteo['temp_air'],
                heat_layers=heat_layers)
        else:
            thermal_storage = None

        ####################################################################
        # Heat pump
        if bhp:
            heat_sources = dict()
            if ihs:
                heat_sources["ice"] = 0
            if shp:
                heat_sources["soil"] = meteo['temp_soil']
            if ghp:
                heat_sources["sonde"] = ghp['temperature']
            if tgs:
                heat_sources["pit_storage"] = tgs["temperature"]

            if len(heat_sources) > 0:
                b_el_bhp = Bus(
                    label='b_el_bhp',
                    inputs={
                        b_eldist: Flow(nominal_value=bhp['electric_input'])})
                energy_system.add(b_el_bhp)
                if 'thermal_output' not in bhp:
                    bhp['thermal_output'] = None
                heat_pump = LayeredHeatPump(
                    energy_system=energy_system,
                    heat_layers=heat_layers,
                    electricity_source=b_el_bhp,
                    thermal_power_limit=bhp['thermal_output'],
                    heat_sources=heat_sources,
                    cop_0_35=bhp["cop_0_35"],
                    label="heat_pump")
            else:
                heat_pump = None
            self.heat_pump = heat_pump
            # heat pump sources
            # near surface source
            if shp:
                b_shp = Bus(label="b_bhp",
                            outputs={heat_pump.b_th_in["soil"]: Flow()})
                s_shp = Source(
                    label="s_shp",
                    outputs={b_shp: Flow(nominal_value=shp['thermal_output'])})

                self.gt_input_flows.append((s_shp.label, b_shp.label))
                energy_system.add(s_shp, b_shp)

            # deep geothermal
            if ghp:
                b_ghp = Bus(label="b_ghp",
                            outputs={heat_pump.b_th_in["sonde"]: Flow()})
                s_ghp = Source(
                    label="s_ghp",
                    outputs={b_ghp: Flow(nominal_value=ghp['thermal_output'])})

                self.gt_input_flows.append((s_ghp.label, b_ghp.label))
                energy_system.add(s_ghp, b_ghp)

            ###################################################################
            # Ice storage
            if ihs:
                b_ihs = Bus(label='b_ihs',
                            inputs={heat_layers.b_th_lowest: Flow()},
                            outputs={heat_pump.b_th_in["ice"]: Flow()})

                # Calculate dimensions for loss/gain estimation
                ihs_surface_top = ihs['volume'] / ihs['height']
                ihs_radius = np.sqrt(ihs_surface_top) / np.pi
                ihs_surface_side = 2 * np.pi * ihs_radius * ihs['height']

                ihs_gains_air = (meteo['temp_air']  # °C = delta in K
                                 * TC_CONCRETE  # W / (m * K)
                                 * ihs_surface_top  # m²
                                 / ihs['ceil_thickness'])  # m
                ihs_gains_ground = (meteo['temp_soil']
                                    * TC_CONCRETE
                                    * (ihs_surface_side + ihs_surface_top)
                                    / ihs['wall_thickness'])

                s_ihs = GenericStorage(
                    label='s_ihs',
                    inputs={b_ihs: Flow()},
                    outputs={b_ihs: Flow()},
                    fixed_losses_relative=-1e-6 * (ihs_gains_air
                                                   + ihs_gains_ground),
                    nominal_storage_capacity=(H2O_HEAT_FUSION
                                              * H2O_DENSITY
                                              * ihs['volume'])
                )

                # For most ambient temperatures,
                # the ice storage will melt (gain energy).
                # So we add excess heat to allow not using it.
                # We charge money for this to make it unattractive to use
                s_ihs_excess = Sink(label="ihs_excess",
                                    inputs={b_ihs: Flow()})

                energy_system.add(b_ihs, s_ihs, s_ihs_excess)

            if tgs:
                b_thp = Bus(label='b_ehp',
                            inputs={heat_layers.b_th_lowest: Flow()},
                            outputs={heat_pump.b_th_in["pit_storage"]: Flow()})

                s_tgs = GenericStorage(
                    label='s_tgs',
                    nominal_storage_capacity=tgs['heat_capacity'],
                    inputs={b_thp: Flow()},
                    outputs={b_thp: Flow()})
                energy_system.add(s_tgs, b_thp)
        else:
            self.heat_pump = None

        ###############################################################
        # Solar thermal
        if st:
            b_st = Bus(label="b_st")
            s_st = Source(label="s_st",
                          outputs={b_st: Flow(nominal_value=1)})

            energy_system.add(s_st, b_st)

            for temp in heat_layers.temperature_levels:
                # Naming of new temperature bus
                temp_str = "{0:.0f}".format(temp)

                b_th_in_level = heat_layers.b_th_in[temp]
                st_level_label = 't_st_' + temp_str
                t_st_level = Transformer(
                    label=st_level_label,
                    inputs={b_st: Flow(nominal_value=st["area"])},
                    outputs={b_th_in_level: Flow(nominal_value=1)},
                    conversion_factors={
                        b_st: (1 / st['spec_generation']
                                     ['ST_' + str(temp)]).to_list()})

                self.st_input_flows.append((st_level_label,
                                            b_th_in_level.label))
                energy_system.add(t_st_level)

<<<<<<< HEAD
        ###############################################################
=======
            ###########################################################
            # thermal storage
            if hs:
                storage_label = 's_heat_' + temp_str

                hs_capacity = hs['volume'] * \
                              kJ_to_MWh((temp - temps['reference']) *
                                        H2O_DENSITY *
                                        H2O_HEAT_CAPACITY)

                if hs['insulation_thickness'] > 0:
                    hs_loss_rate, hs_fixed_losses_rel, hs_fixed_losses_abs = \
                        sts.calculate_losses(
                            u_value=TC_INSULATION / hs['insulation_thickness'],
                            diameter=hs['diameter'],
                            temp_h=temp,
                            temp_c=temps['reference'],
                            temp_env=meteo['temp_air'])
                else:
                    hs_loss_rate = \
                        hs_fixed_losses_rel = \
                        hs_fixed_losses_abs = 0

                s_heat = GenericStorage(
                    label=storage_label,
                    inputs={b_th_level: Flow()},
                    outputs={b_th_level: Flow()},
                    nominal_storage_capacity=hs_capacity,
                    loss_rate=hs_loss_rate,
                    fixed_losses_absolute=hs_fixed_losses_abs,
                    fixed_losses_relative=hs_fixed_losses_rel
                )
                self.heat_storage_in_flows.append((b_th_level.label,
                                                   s_heat.label))
                self.heat_storage_out_flows.append((s_heat.label,
                                                    b_th_level.label))

                h_storage_comp.append(s_heat)

                energy_system.add(s_heat)

            ################################################################
            # Temperature risers
            if temp_low is not None:
                temp_low_str = "{0:.0f}".format(kelvin_to_celsius(temp_low))
                temp_high_str = "{0:.0f}".format(kelvin_to_celsius(temp))
                heater_label = 'rise_' + temp_low_str + '_' + temp_high_str
                heater_ratio = (temp_low - temps['reference']) / \
                               (temp - temps['reference'])
                heater = Transformer(label=heater_label,
                                     inputs={b_th_in_level: Flow(),
                                             b_th[temp_low]: Flow()},
                                     outputs={b_th[temp]: Flow()},
                                     conversion_factors={b_th_in_level:
                                                             1 - heater_ratio,
                                                         b_th[temp_low]:
                                                             heater_ratio,
                                                         b_th[temp]: 1})

                energy_system.add(heater)
            temp_low = temp

        #######################################################################

>>>>>>> ee8b5736
        # create external markets
        # RLM customer for district and larger buildings
        m_el_in = Source(label='m_el_in',
                         outputs={b_elgrid: Flow(
                             variable_costs=(
                                     energy_cost['electricity']['surcharge']
                                     + energy_cost['electricity']['market']
                                     + self.spec_co2['el_in']
                                     * self.spec_co2['price']),
                             investment=Investment(
                                 ep_costs=energy_cost['electricity'][
                                     'demand_rate'] * self.time_range))})
        self.electricity_import_flows.append((m_el_in.label, b_elgrid.label))

        co2_costs = np.array(self.spec_co2['el_out']) * self.spec_co2['price']
        m_el_out = Sink(label='m_el_out',
                        inputs={b_elgrid: Flow(
                            variable_costs=co2_costs)})
        self.electricity_export_flows.append((b_elgrid.label, m_el_out.label))

        gas_price = energy_cost['fossil_gas'] \
                    + self.spec_co2['fossil_gas'] * self.spec_co2['price']
        m_gas = Source(label='m_gas',
                       outputs={b_gas: Flow(variable_costs=gas_price)})

        energy_system.add(m_el_in, m_el_out, m_gas)

        # create local electricity demand
        d_el = Sink(label='d_el',
                    inputs={b_eldist: Flow(fix=demand['electricity'],
                                           nominal_value=1)})

        energy_system.add(d_el)

        # create building heat
        b_th_buildings = Bus(label="b_th_buildings")
        energy_system.add(b_th_buildings)

        self.heat_exchanger_buildings = HeatExchanger(
            heat_layers=heat_layers,
            heat_demand=b_th_buildings,
            label="heat_exchanger",
            forward_flow_temperature=temps['heating'],
            backward_flow_temperature=(temps['heating']
                                       - temps['heat_drop_heating']))

        d_sh = Sink(label='d_sh',
                    inputs={b_th_buildings: Flow(
                        fix=demand['heating'],
                        nominal_value=1)})
        self.th_demand_flows.append((b_th_buildings.label,
                                     d_sh.label))
        energy_system.add(d_sh)

        b_th_dhw = Bus(label="b_th_dhw")

        if sum(demand['dhw'] > 0):
            d_dhw = Sink(label='d_dhw',
                         inputs={b_th_dhw: Flow(
                             fix=demand['dhw'],
                             nominal_value=1)})
            self.th_demand_flows.append((b_th_dhw.label,
                                         d_dhw.label))

            energy_system.add(b_th_dhw, d_dhw)

            # We assume a heat drop but no energy loss due to the heat exchanger.
            heater_ratio = (max(heat_layers.temperature_levels)
                            - temps['heat_drop_exchanger_dhw']
                            - temps['reference']) / (temps['dhw']
                                                     - temps['reference'])

            if 0 < heater_ratio < 1:
                dhw_booster = Transformer(label="dhw_booster",
                                          inputs={b_eldist: Flow(),
                                                  b_th_buildings: Flow()},
                                          outputs={b_th_dhw: Flow()},
                                          conversion_factors={
                                              b_eldist: 1 - heater_ratio,
                                              b_th_buildings: heater_ratio,
                                              b_th_dhw: 1})
            else:
                dhw_booster = Bus(label="dhw_booster",
                                  inputs={b_th_buildings: Flow()},
                                  outputs={b_th_dhw: Flow()})

            energy_system.add(dhw_booster)
            self.p2h_flows.append((b_eldist.label,
                                   dhw_booster.label))

        # create expensive source for missing heat to ensure model is solvable
        missing_heat = Source(
            label='missing_heat',
            outputs={heat_layers.b_th_in_highest: Flow(variable_costs=1000)})
        energy_system.add(missing_heat)
        self.missing_heat_flow = (missing_heat.label,
                                  heat_layers.b_th_in_highest.label)

        if boiler:
            # boiler
            t_boiler = Transformer(
                label='t_boiler',
                inputs={b_gas: Flow()},
                outputs={
                    heat_layers.b_th_in_highest:
                        Flow(nominal_value=boiler['thermal_output'])},
                conversion_factors={
                    heat_layers.b_th_in_highest:
                        boiler['efficiency']})

            self.boiler_flows.append((t_boiler.label,
                                      heat_layers.b_th_in_highest.label))
            self.fossil_gas_flows.append((m_gas.label, b_gas.label))
            energy_system.add(t_boiler)

        if pellet_boiler:
            # wood pellet boiler
            b_pellet = Bus(label="b_pellet")
            m_pellet = Source(
                label='m_pellet',
                outputs={b_pellet: Flow(
                    variable_costs=energy_cost['wood_pellet']
                                   + self.spec_co2['wood_pellet']
                                   * self.spec_co2['price']
                                   * HHV_WP)})

            t_pellet = Transformer(
                label='t_pellet',
                inputs={b_pellet: Flow()},
                outputs={
                    heat_layers.b_th_in_highest:
                        Flow(nominal_value=pellet_boiler['thermal_output'])},
                conversion_factors={
                    b_pellet: HHV_WP,
                    heat_layers.b_th_in_highest:
                        pellet_boiler['efficiency']})

            self.pellet_heat_flows.append((t_pellet.label,
                                           heat_layers.b_th_in_highest.label))
            self.wood_pellets_flows.append((m_pellet.label, b_pellet.label))
            energy_system.add(b_pellet, m_pellet, t_pellet)

        if chp:
            # CHP
            b_gas_chp = Bus(label="b_gas_chp")

            biomethane_price = (energy_cost['biomethane']
                                + self.spec_co2['biomethane']
                                * self.spec_co2['price'])
            m_gas_chp = Source(label='m_gas_chp',
                               outputs={b_gas_chp: Flow(
                                   variable_costs=
                                   (1 - chp['biomethane_fraction'])
                                   * gas_price
                                   + chp['biomethane_fraction']
                                   * biomethane_price)})
            self.chp_gas_flows.append((m_gas_chp.label, b_gas_chp.label))

            b_el_chp_fund = Bus(
                label="b_el_chp_fund",
                outputs={
                    b_elxprt: Flow(
                        variable_costs=-(energy_cost['electricity']['market']
                                         + chp['feed_in_subsidy'])),
                    b_elprod: Flow(
                        variable_costs=-chp['own_consumption_subsidy'])})

            b_el_chp_unfund = Bus(
                label="b_el_chp_unfund",
                outputs={
                    b_elxprt: Flow(
                        variable_costs=-energy_cost['electricity']['market']),
                    b_elprod: Flow()})

            b_el_chp = Bus(label="b_el_chp",
                           outputs={
                               b_el_chp_fund: Flow(
                                   summed_max=chp['funding_hours_per_year'],
                                   nominal_value=chp['electric_output']),
                               b_el_chp_unfund: Flow()})
            self.chp_el_funded_flow = (b_el_chp.label, b_el_chp_fund.label)
            self.chp_el_unfunded_flow = (b_el_chp.label, b_el_chp_unfund.label)

            t_chp = Transformer(
                label='t_chp',
                inputs={b_gas_chp: Flow(
                    nominal_value=chp['gas_input'])},
                outputs={
                    b_el_chp: Flow(nominal_value=chp['electric_output']),
                    heat_layers.b_th_in_highest:
                        Flow(nominal_value=chp['thermal_output'])},
                conversion_factors={
                    b_el_chp: chp['electric_efficiency'],
                    heat_layers.b_th_in_highest:
                        chp['thermal_efficiency']})

            self.chp_heat_flows.append((t_chp.label,
                                        heat_layers.b_th_in_highest.label))
            energy_system.add(m_gas_chp, b_gas_chp, b_el_chp, t_chp,
                              b_el_chp_fund, b_el_chp_unfund)

        # PV
        if pv:
            b_el_pv = Bus(
                label="b_el_pv",
                outputs={
                    b_elxprt: Flow(variable_costs=-pv['feed_in_tariff']),
                    b_elprod: Flow()})

            t_pv = Source(
                label='t_pv',
                outputs={
                    b_el_pv: Flow(nominal_value=pv["nominal_power"],
                                  max=pv['spec_generation'])})
            self.pv_flows.append((t_pv.label, b_el_pv.label))

            energy_system.add(t_pv, b_el_pv)

        # power to heat
        if p2h:
            t_p2h = Transformer(
                label='t_p2h',
                inputs={b_eldist: Flow()},
                outputs={
                    heat_layers.b_th_in_highest:
                        Flow(nominal_value=p2h['thermal_output'])},
                conversion_factors={
                    b_eldist: 1,
                    heat_layers.b_th_in_highest: 1})
            energy_system.add(t_p2h)
            self.p2h_flows.append((t_p2h.label,
                                   heat_layers.b_th_in_highest.label))

        # wind turbine
        if wt:
            b_el_wt = Bus(
                label="b_el_wt",
                outputs={
                    b_elxprt: Flow(variable_costs=-wt['feed_in_tariff']),
                    b_elprod: Flow()})

            t_wt = Source(
                label='t_wt',
                outputs={
                    b_el_wt: Flow(
                        nominal_value=wt["nominal_power"],
                        max=wt['spec_generation'])})
            self.wt_flows.append((t_wt.label, b_el_wt.label))

            energy_system.add(t_wt, b_el_wt)

        if battery:
            # Battery
            s_battery = GenericStorage(
                label='s_battery',
                inputs={
                    b_elprod: Flow(nominal_value=battery['power'])},
                outputs={
                    b_elprod: Flow(nominal_value=battery['power'])},
                loss_rate=battery['self_discharge'],
                nominal_storage_capacity=battery['capacity'],
                inflow_conversion_factor=battery['efficiency_inflow'],
                outflow_conversion_factor=battery['efficiency_outflow'])

            energy_system.add(s_battery)

        model = Model(energy_system)

        if thermal_storage:
            thermal_storage.add_shared_limit(model=model)

        constraints.limit_active_flow_count_by_keyword(
            model,
            "grid_connection",
            lower_limit=0,
            upper_limit=1)

        self.energy_system = energy_system
        self.model = model

    def heat_chp(self):
        """
        Calculates and returns thermal energy from chp

        :return: time series of chp power
        """
        e_chp_th = np.zeros(self.number_of_time_steps)
        for res in self.chp_heat_flows:
            e_chp_th += self.energy_system.results['main'][res][
                'sequences']['flow']

        return e_chp_th

    def heat_geothermal(self):
        """
        Calculates and returns geothermal energy

        :return: time series of geothermal power
        """
        e_gt_th = np.zeros(self.number_of_time_steps)
        for res in self.gt_input_flows:
            e_gt_th += self.energy_system.results['main'][res][
                'sequences']['flow']

        return e_gt_th

    def heat_heat_pump(self):
        """
        Calculates and returns heat pump heat

        :return: time series of het pump power
        """
        if self.heat_pump:
            return self.heat_pump.heat_output(
                self.energy_system.results['main'])
        else:
            return np.zeros(self.number_of_time_steps)

    def heat_solar_thermal(self):
        """
        Calculates and returns solar thermal energy

        :return: time series of solar thermal power
        """
        e_st_th = np.zeros(self.number_of_time_steps)
        for res in self.st_input_flows:
            e_st_th += self.energy_system.results['main'][res][
                'sequences']['flow']

        return e_st_th

    def heat_pellet(self):
        """
        Calculates and returns thermal energy from pallet boiler

        :return: time series of pallet power
        """
        e_pellet_th = np.zeros(self.number_of_time_steps)
        for res in self.pellet_heat_flows:
            e_pellet_th += self.energy_system.results['main'][res][
                'sequences']['flow'].sum()

        return e_pellet_th

    def heat_boiler(self):
        """
        Calculates and returns thermal energy from pallet boiler

        :return: time series of boiler power
        """
        e_boiler_th = np.zeros(self.number_of_time_steps)
        for res in self.boiler_flows:
            e_boiler_th += self.energy_system.results['main'][res][
                'sequences']['flow']

        return e_boiler_th

    def heat_p2h(self):
        """
        Calculates and returns thermal energy from pallet boiler

        :return: time series of power to heat output
        """
        e_p2h_th = np.zeros(self.number_of_time_steps)
        for res in self.p2h_flows:
            e_p2h_th += self.energy_system.results['main'][res][
                'sequences']['flow']

        return e_p2h_th

    def heat_storage_in(self):
        heat = np.zeros(self.number_of_time_steps)
        for res in self.heat_storage_in_flows:
            heat += self.energy_system.results['main'][res][
                'sequences']['flow']

        return heat

    def heat_storage_out(self):
        heat = np.zeros(self.number_of_time_steps)
        for res in self.heat_storage_out_flows:
            heat += self.energy_system.results['main'][res][
                'sequences']['flow']

        return heat

    def thermal_demand(self):
        """
        Calculates and returns thermal demand

        :return: time series of thermal demand
        """
        d_th = np.zeros(self.number_of_time_steps)
        for res in self.th_demand_flows:
            d_th += self.energy_system.results['main'][res][
                'sequences']['flow']

        return d_th

    def el_pv(self):
        """
        Calculates the energy yield from pv

        :return: time series of pv electricity generation
        """
        e_pv_el = np.zeros(self.number_of_time_steps)
        for res in self.pv_flows:
            e_pv_el += self.energy_system.results['main'][res][
                'sequences']['flow']

        return e_pv_el

    def el_wt(self):
        """
        Calculates the energy yield from wind

        :return: time series of wind turbine electricity generation
        """
        e_wt_el = np.zeros(self.number_of_time_steps)
        for res in self.wt_flows:
            e_wt_el += self.energy_system.results['main'][res][
                'sequences']['flow']

        return e_wt_el

    def el_chp_funded(self):
        """
        :return: time series of subsidised chp electricity generation
        """
        if self.chp_el_funded_flow:
            return self.energy_system.results['main'][
                self.chp_el_funded_flow]['sequences']['flow']
        else:
            return np.zeros(self.number_of_time_steps)

    def el_chp_unfunded(self):
        """
        :return: time series of non-subsidised chp electricity generation
        """
        if self.chp_el_unfunded_flow:
            return self.energy_system.results['main'][
                self.chp_el_unfunded_flow]['sequences']['flow']
        else:
            return np.zeros(self.number_of_time_steps)

    def el_chp(self):
        """
        Calculates the electricity generation from chp

        :return: time series of chp electricity generation
        """
        return self.el_chp_funded() + self.el_chp_unfunded()

    def el_production(self):
        """
        Electricity generated on site by distributed generation

        :return: time series of distributed electricity generation
        """
        return self.el_chp() + self.el_pv() + self.el_wt()

    def el_demand(self):
        """
        Energy demand calculated as balance of production, import and export

        :return: time series of electricity demand
        """
        return (self.el_production()
                + self.el_import()
                - self.el_export())

    def el_import(self):
        """
        Electricity imported from the public grid

        :return: time series of electricity import
        """
        el_in = np.zeros(self.number_of_time_steps)
        for res in self.electricity_import_flows:
            el_in += self.energy_system.results['main'][res][
                'sequences']['flow']

        return el_in

    def el_import_peak(self):
        """
        Maximum electricity import

        :return: Peak electricity import
        """
        return self.el_import().max()

    def el_export(self):
        """
        Electricity exported to the public grid

        :return: Electricity export
        """
        el_out = np.zeros(self.number_of_time_steps)
        for res in self.electricity_export_flows:
            el_out += self.energy_system.results['main'][res][
                'sequences']['flow']

        return el_out

    def pellet_import(self):
        """
        Imported wood pellets from some supplier

        :return: Wood pellet import
        """
        wp_in = np.zeros(self.number_of_time_steps)
        for res in self.wood_pellets_flows:
            wp_in += self.energy_system.results['main'][res][
                'sequences']['flow'].sum()

        return wp_in

    def chp_gas_import(self):
        """
        Imported gas for use in the chp which can be fossil or biomethane or mixtures

        :return: Gas import for chp
        """
        chp_gas_in = np.zeros(self.number_of_time_steps)
        for res in self.chp_gas_flows:
            chp_gas_in += self.energy_system.results['main'][res][
                          'sequences']['flow']

        return chp_gas_in

    def chp_fossil_gas_import(self):
        """
        Share of fossil gas for chp import

        :return: Fossil Gas import for chp
        """
        return self.chp_gas_import() * (1 - self.biomethane_fraction)

    def chp_biomethane_import(self):
        """
        Share of biomethane for chp import

        :return: Biomethane import for chp
        """
        return self.chp_gas_import() * self.biomethane_fraction

    def fossil_gas_import(self):
        """
        Overall import of natural gas from the public grid

        :return: Import fossil gas
        """
        fg_in = np.zeros(self.number_of_time_steps)
        for res in self.fossil_gas_flows:
            fg_in += self.energy_system.results['main'][res][
                'sequences']['flow']
        fg_in += self.chp_fossil_gas_import()

        return fg_in

    def biomethane_import(self):
        """
        Overall import of biomethane from the public grid

        :return: Import biomethane
        """
        bm_in = np.zeros(self.number_of_time_steps)
        for res in self.biomethane_flows:
            bm_in += self.energy_system.results['main'][res][
                'sequences']['flow']
        bm_in += self.chp_biomethane_import()

        return bm_in

    def gas_import(self):
        """
        Overall import of gas from the public grid
        which is the sum of fossil gas and biomethane

        :return: Import gas
        """
        return self.fossil_gas_import() + self.biomethane_import()

    def missing_heat(self):
        """
        Heat missing to allow full supply

        :return: heat that was missing
        """
        return self.energy_system.results['main'][self.missing_heat_flow][
                'sequences']['flow']

    def optimiser_costs(self):
        """
        Extracts costs from the optimiser
        """
        return self.energy_system.results["meta"]['objective']

    def co2_emission(self):
        """
        Calculates the CO2 Emission acc. to
        https://doi.org/10.3390/en13112967

        :return: CO2 emission in operation as timeseries
        """
        co2_import_natural_gas = self.fossil_gas_import() \
                                 * self.spec_co2['fossil_gas']
        co2_import_biomethane = self.biomethane_import() \
                                * self.spec_co2['biomethane']
        co2_import_pellet = self.pellet_import() \
                            * self.spec_co2['wood_pellet'] \
                            * HHV_WP
        co2_import_el = self.el_import() * self.spec_co2['el_in']
        co2_export_el = self.el_export() * self.spec_co2['el_out']
        co2_emission = (co2_import_natural_gas + co2_import_biomethane
                        + co2_import_el + co2_import_pellet
                        + co2_export_el)
        return np.round(co2_emission, 1)

    def own_consumption(self):
        """
        Calculates the own consumption of distributed generation

        :return: Own consumption
        """
        if self.el_production().sum() > 0:
            oc = 1 - (self.el_export().sum()
                      / self.el_production().sum())
        else:
            oc = 1
        return np.round(oc, 3)

    def self_sufficiency(self):
        """
        Calculates the self sufficiency of the district

        :return: Self sufficiency
        """
        res = 1 - (self.el_import().sum()
                   / self.el_demand().sum())
        return np.round(res, 3)<|MERGE_RESOLUTION|>--- conflicted
+++ resolved
@@ -149,8 +149,6 @@
         self.pellet_heat_flows = list()
         self.gt_input_flows = list()
         self.st_input_flows = list()
-        self.heat_storage_in_flows = list()
-        self.heat_storage_out_flows = list()
         self.fossil_gas_flows = list()
         self.biomethane_flows = list()
         self.chp_gas_flows = list()
@@ -186,14 +184,14 @@
                                  reference_temperature=temps['reference'])
 
         if hs:
-            thermal_storage = MultiLayerStorage(
+            self._thermal_storage = MultiLayerStorage(
                 diameter=hs['diameter'],
                 volume=hs['volume'],
                 insulation_thickness=hs['insulation_thickness'],
                 ambient_temperature=meteo['temp_air'],
                 heat_layers=heat_layers)
         else:
-            thermal_storage = None
+            self._thermal_storage = None
 
         ####################################################################
         # Heat pump
@@ -332,74 +330,7 @@
                                             b_th_in_level.label))
                 energy_system.add(t_st_level)
 
-<<<<<<< HEAD
         ###############################################################
-=======
-            ###########################################################
-            # thermal storage
-            if hs:
-                storage_label = 's_heat_' + temp_str
-
-                hs_capacity = hs['volume'] * \
-                              kJ_to_MWh((temp - temps['reference']) *
-                                        H2O_DENSITY *
-                                        H2O_HEAT_CAPACITY)
-
-                if hs['insulation_thickness'] > 0:
-                    hs_loss_rate, hs_fixed_losses_rel, hs_fixed_losses_abs = \
-                        sts.calculate_losses(
-                            u_value=TC_INSULATION / hs['insulation_thickness'],
-                            diameter=hs['diameter'],
-                            temp_h=temp,
-                            temp_c=temps['reference'],
-                            temp_env=meteo['temp_air'])
-                else:
-                    hs_loss_rate = \
-                        hs_fixed_losses_rel = \
-                        hs_fixed_losses_abs = 0
-
-                s_heat = GenericStorage(
-                    label=storage_label,
-                    inputs={b_th_level: Flow()},
-                    outputs={b_th_level: Flow()},
-                    nominal_storage_capacity=hs_capacity,
-                    loss_rate=hs_loss_rate,
-                    fixed_losses_absolute=hs_fixed_losses_abs,
-                    fixed_losses_relative=hs_fixed_losses_rel
-                )
-                self.heat_storage_in_flows.append((b_th_level.label,
-                                                   s_heat.label))
-                self.heat_storage_out_flows.append((s_heat.label,
-                                                    b_th_level.label))
-
-                h_storage_comp.append(s_heat)
-
-                energy_system.add(s_heat)
-
-            ################################################################
-            # Temperature risers
-            if temp_low is not None:
-                temp_low_str = "{0:.0f}".format(kelvin_to_celsius(temp_low))
-                temp_high_str = "{0:.0f}".format(kelvin_to_celsius(temp))
-                heater_label = 'rise_' + temp_low_str + '_' + temp_high_str
-                heater_ratio = (temp_low - temps['reference']) / \
-                               (temp - temps['reference'])
-                heater = Transformer(label=heater_label,
-                                     inputs={b_th_in_level: Flow(),
-                                             b_th[temp_low]: Flow()},
-                                     outputs={b_th[temp]: Flow()},
-                                     conversion_factors={b_th_in_level:
-                                                             1 - heater_ratio,
-                                                         b_th[temp_low]:
-                                                             heater_ratio,
-                                                         b_th[temp]: 1})
-
-                energy_system.add(heater)
-            temp_low = temp
-
-        #######################################################################
-
->>>>>>> ee8b5736
         # create external markets
         # RLM customer for district and larger buildings
         m_el_in = Source(label='m_el_in',
@@ -668,8 +599,8 @@
 
         model = Model(energy_system)
 
-        if thermal_storage:
-            thermal_storage.add_shared_limit(model=model)
+        if self._thermal_storage:
+            self._thermal_storage.add_shared_limit(model=model)
 
         constraints.limit_active_flow_count_by_keyword(
             model,
@@ -771,20 +702,16 @@
         return e_p2h_th
 
     def heat_storage_in(self):
-        heat = np.zeros(self.number_of_time_steps)
-        for res in self.heat_storage_in_flows:
-            heat += self.energy_system.results['main'][res][
-                'sequences']['flow']
-
-        return heat
+        if self._thermal_storage:
+            return self._thermal_storage.combined_inflow
+        else:
+            return np.zeros(self.number_of_time_steps)
 
     def heat_storage_out(self):
-        heat = np.zeros(self.number_of_time_steps)
-        for res in self.heat_storage_out_flows:
-            heat += self.energy_system.results['main'][res][
-                'sequences']['flow']
-
-        return heat
+        if self._thermal_storage:
+            return self._thermal_storage.combined_outflow
+        else:
+            return np.zeros(self.number_of_time_steps)
 
     def thermal_demand(self):
         """
