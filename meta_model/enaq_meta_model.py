--- conflicted
+++ resolved
@@ -153,16 +153,10 @@
         energy_system.add(grid_connection)
 
         ###################################################################
-<<<<<<< HEAD
         # Thermal components
         heat_layers = HeatLayers(energy_system=energy_system,
                                  temperature_levels=temperature_levels,
                                  reference_temperature=temps['reference'])
-=======
-        # Solar Thermal
-        b_st = Bus(label="b_st", )
-        s_st = Source(label="s_st", outputs={b_st: Flow(nominal_value=1)})
->>>>>>> b2643d64
 
         if hs:
             thermal_storage = MultiLayerStorage(
@@ -177,7 +171,6 @@
         ####################################################################
         # Heat pump
         if bhp:
-<<<<<<< HEAD
             heat_sources = dict()
             if ihs:
                 heat_sources["ice"] = 0
@@ -191,7 +184,8 @@
             if len(heat_sources) > 0:
                 b_el_bhp = Bus(
                     label='b_el_bhp',
-                    inputs={b_eldist: Flow(nominal_value=bhp['electric_input'])})
+                    inputs={
+                        b_eldist: Flow(nominal_value=bhp['electric_input'])})
                 energy_system.add(b_el_bhp)
                 if 'thermal_output' not in bhp:
                     bhp['thermal_output'] = None
@@ -205,23 +199,14 @@
             else:
                 heat_pump = None
             self.heat_pump = heat_pump
-=======
-            b_el_bhp = Bus(label='b_el_bhp',
-                           inputs={
-                               b_eldist: Flow(
-                                   nominal_value=bhp['electric_input'])})
-            energy_system.add(b_el_bhp)
-
->>>>>>> b2643d64
             # heat pump sources
             # near surface source
             if shp:
                 b_shp = Bus(label="b_bhp",
                             outputs={heat_pump.b_th_in["soil"]: Flow()})
-                s_shp = Source(label="s_shp",
-                               outputs={
-                                   b_shp: Flow(
-                                       nominal_value=shp['thermal_output'])})
+                s_shp = Source(
+                    label="s_shp",
+                    outputs={b_shp: Flow(nominal_value=shp['thermal_output'])})
 
                 self.gt_input_flows.append((s_shp.label, b_shp.label))
                 energy_system.add(s_shp, b_shp)
@@ -230,10 +215,9 @@
             if ghp:
                 b_ghp = Bus(label="b_ghp",
                             outputs={heat_pump.b_th_in["sonde"]: Flow()})
-                s_ghp = Source(label="s_ghp",
-                               outputs={
-                                   b_ghp: Flow(
-                                       nominal_value=ghp['thermal_output'])})
+                s_ghp = Source(
+                    label="s_ghp",
+                    outputs={b_ghp: Flow(nominal_value=ghp['thermal_output'])})
 
                 self.gt_input_flows.append((s_ghp.label, b_ghp.label))
                 energy_system.add(s_ghp, b_ghp)
@@ -279,7 +263,6 @@
 
                 energy_system.add(b_ihs, s_ihs, s_ihs_excess)
 
-<<<<<<< HEAD
             if tgs:
                 b_thp = Bus(label='b_ehp',
                             inputs={heat_layers.b_th_lowest: Flow()},
@@ -308,203 +291,30 @@
                 temp_str = "{0:.0f}".format(temp)
 
                 b_th_in_level = heat_layers.b_th_in[temp]
-=======
-        ####################################################################
-        # Create object collections for temperature dependent technologies
-        b_th = dict()
-        b_th_in = dict()
-        h_storage_comp = list()
-
-        # ...and know what was the temperature level before.
-        temp_low = None
-        for temp in temperature_levels:
-            # Naming of new temperature bus
-            temp_str = "{0:.0f}".format(kelvin_to_celsius(temp))
-            b_th_label = 'b_th_' + temp_str
-            b_th_in_label = 'b_th_in_' + temp_str
-
-            if temp_low is None:
-                if bhp and ihs:
-                    b_th_level = Bus(label=b_th_label,
-                                     outputs={b_ihs: Flow()})
-                else:
-                    b_th_level = Bus(label=b_th_label)
-                b_th_in_level = Bus(label=b_th_in_label,
-                                    outputs={b_th_level: Flow()})
-            else:  # connects to the previous temperature level
-                b_th_level = Bus(label=b_th_label)
-                b_th_in_level = Bus(label=b_th_in_label,
-                                    outputs={b_th_in[temp_low]: Flow(),
-                                             b_th_level: Flow()})
-
-            b_th[temp] = b_th_level
-            b_th_in[temp] = b_th_in_level
-
-            energy_system.add(b_th_level, b_th_in_level)
-
-            if tgs and bhp:
-                # thermal ground storage as source for heat pumps
-                thp_label = 't_thp_' + temp_str
-
-                if temp_low is None:
-                    b_thp = Bus(label='b_ehp', inputs={b_th[temp]: Flow()})
-
-                    s_tgs = GenericStorage(
-                        label='s_tgs',
-                        nominal_storage_capacity=tgs['heat_capacity'],
-                        inputs={b_thp: Flow()},
-                        outputs={b_thp: Flow()})
-                    energy_system.add(s_tgs, b_thp)
-
-                thp_cop = calc_cop(tgs['temperature'], temp)
-                t_thp = Transformer(label=thp_label,
-                                    inputs={b_el_bhp: Flow(),
-                                            b_thp: Flow()},
-                                    outputs={b_th_in_level: Flow()},
-                                    conversion_factors={
-                                        b_el_bhp: 1 / thp_cop,
-                                        b_thp: (thp_cop - 1) / thp_cop,
-                                        b_th_in_level: 1})
-
-                self.hp_flows.append((t_thp.label, b_th_in_level.label))
-                energy_system.add(t_thp)
-
-            # ice storage as source for heat pumps
-            if bhp and ihs:
-                ihp_label = 't_ihp_' + temp_str
-                ihp_cop = calc_cop(celsius_to_kelvin(0), temp)
-                t_ihp = Transformer(label=ihp_label,
-                                    inputs={b_el_bhp: Flow(),
-                                            b_ihs: Flow()},
-                                    outputs={b_th_in_level: Flow()},
-                                    conversion_factors={
-                                        b_el_bhp: 1 / ihp_cop,
-                                        b_ihs: (ihp_cop - 1) / ihp_cop,
-                                        b_th_in_level: 1})
-                self.hp_flows.append((t_ihp.label, b_th_in_level.label))
-                energy_system.add(t_ihp)
-
-            # (deep) geothermal source heat pump
-            if bhp and ghp:
-                ghp_label = 't_ghp_' + temp_str
-                ghp_cop = calc_cop(ghp['temperature'], temp)
-                t_ghp = Transformer(label=ghp_label,
-                                    inputs={b_el_bhp: Flow(),
-                                            b_ghp: Flow()},
-                                    outputs={b_th_in_level: Flow()},
-                                    conversion_factors={
-                                        b_el_bhp: 1 / ghp_cop,
-                                        b_ghp: (ghp_cop - 1) / ghp_cop,
-                                        b_th_in_level: 1})
-                self.hp_flows.append((t_ghp.label, b_th_in_level.label))
-                energy_system.add(t_ghp)
-
-            # (near surface) geothermal source heat pump
-            if bhp and shp:
-                bhp_label = 't_shp_' + temp_str
-                shp_cop = calc_cop(shp['temperature'], temp)
-                t_shp = Transformer(label=bhp_label,
-                                    inputs={b_el_bhp: Flow(),
-                                            b_shp: Flow()},
-                                    outputs={b_th_in_level: Flow()},
-                                    conversion_factors={
-                                        b_el_bhp: 1 / shp_cop,
-                                        b_shp: (shp_cop - 1) / shp_cop,
-                                        b_th_in_level: 1})
-                self.hp_flows.append((t_shp.label, b_th_in_level.label))
-                energy_system.add(t_shp)
-
-            ###############################################################
-            # solar thermal sources
-            if st:
->>>>>>> b2643d64
                 st_level_label = 't_st_' + temp_str
                 t_st_level = Transformer(
                     label=st_level_label,
                     inputs={b_st: Flow(nominal_value=1)},
                     outputs={b_th_in_level: Flow(nominal_value=1)},
                     conversion_factors={
-<<<<<<< HEAD
                         b_st: (1 / st['generation'][
                             'ST_' + str(temp)]).to_list()})
-=======
-                        b_st: (1 / st['generation']['ST_'
-                                                    + str(temp)]).to_list()})
->>>>>>> b2643d64
 
                 self.st_input_flows.append((st_level_label,
                                             b_th_in_level.label))
                 energy_system.add(t_st_level)
 
-<<<<<<< HEAD
-        ###########################################################################
-=======
-            ###########################################################
-            # thermal storage
-            if hs:
-                storage_label = 's_heat_' + temp_str
-
-                hs_capacity = hs['volume'] * \
-                              kJ_to_MWh((temp - temps['reference']) *
-                                        H2O_DENSITY *
-                                        H2O_HEAT_CAPACITY)
-
-                hs_loss_rate, hs_fixed_losses_rel, hs_fixed_losses_abs = \
-                    sts.calculate_losses(
-                        u_value=TC_INSULATION / hs['insulation_thickness'],
-                        diameter=hs['diameter'],
-                        temp_h=temp,
-                        temp_c=temps['reference'],
-                        temp_env=meteo['temp_air'])
-
-                s_heat = GenericStorage(
-                    label=storage_label,
-                    inputs={b_th_level: Flow()},
-                    outputs={b_th_level: Flow()},
-                    nominal_storage_capacity=hs_capacity,
-                    loss_rate=hs_loss_rate,
-                    fixed_losses_absolute=hs_fixed_losses_abs,
-                    fixed_losses_relative=hs_fixed_losses_rel
-                )
-
-                h_storage_comp.append(s_heat)
-
-                energy_system.add(s_heat)
-
-            ################################################################
-            # Temperature risers
-            if temp_low is not None:
-                temp_low_str = "{0:.0f}".format(kelvin_to_celsius(temp_low))
-                temp_high_str = "{0:.0f}".format(kelvin_to_celsius(temp))
-                heater_label = 'rise_' + temp_low_str + '_' + temp_high_str
-                heater_ratio = (temp_low - temps['reference']) / \
-                               (temp - temps['reference'])
-                heater = Transformer(label=heater_label,
-                                     inputs={b_th_in_level: Flow(),
-                                             b_th[temp_low]: Flow()},
-                                     outputs={b_th[temp]: Flow()},
-                                     conversion_factors={b_th_in_level:
-                                                             1 - heater_ratio,
-                                                         b_th[temp_low]:
-                                                             heater_ratio,
-                                                         b_th[temp]: 1})
-
-                energy_system.add(heater)
-            temp_low = temp
-
-        #######################################################################
->>>>>>> b2643d64
-
+        ###############################################################
         # create external markets
         # RLM customer for district and larger buildings
-        m_el_in = Source(label='m_el_in',
-                         outputs={b_elgrid: Flow(
-                             variable_costs=(energy_cost['electricity']['AP']
-                                             + self.spec_co2['el_in']
-                                             * self.spec_co2['price']),
-                             investment=Investment(
-                                 ep_costs=energy_cost['electricity']['LP']
-                                          * time_range))})
+        m_el_in = Source(
+            label='m_el_in',
+            outputs={b_elgrid: Flow(
+                variable_costs=energy_cost['electricity']['AP'] +
+                               self.spec_co2['el_in'] * self.spec_co2['price'],
+                investment=Investment(
+                    ep_costs=energy_cost['electricity']['LP']
+                             * time_range))})
         self.electricity_import_flows.append((m_el_in.label, b_elgrid.label))
 
         co2_costs = np.array(self.spec_co2['el_out']) * self.spec_co2['price']
@@ -577,15 +387,9 @@
                                dhw_booster.label))
 
         # create expensive source for missing heat to ensure model is solvable
-<<<<<<< HEAD
         missing_heat = Source(
             label='missing_heat',
             outputs={heat_layers.b_th_in_highest: Flow(variable_costs=1000)})
-=======
-        missing_heat = Source(label='missing_heat',
-                              outputs={
-                                  b_th_buildings: Flow(variable_costs=1000)})
->>>>>>> b2643d64
         energy_system.add(missing_heat)
 
         if boiler:
@@ -616,29 +420,19 @@
                                    * self.spec_co2['price']
                                    * HHV_WP)})
 
-            t_pellet = Transformer(label='t_pellet',
-                                   inputs={b_pellet: Flow()},
-                                   outputs={
-<<<<<<< HEAD
-                                       heat_layers.b_th_in_highest:
-                                           Flow(nominal_value=pellet_boiler['thermal_output'])},
-=======
-                                       b_th_in[temperature_levels[-1]]:
-                                           Flow(nominal_value=pellet_boiler[
-                                               'thermal_output'])},
->>>>>>> b2643d64
-                                   conversion_factors={
-                                       b_pellet: HHV_WP,
-                                       heat_layers.b_th_in_highest:
-                                           pellet_boiler['efficiency']})
-
-<<<<<<< HEAD
+            t_pellet = Transformer(
+                label='t_pellet',
+                inputs={b_pellet: Flow()},
+                outputs={
+                    heat_layers.b_th_in_highest:
+                        Flow(nominal_value=pellet_boiler['thermal_output'])},
+                conversion_factors={
+                    b_pellet: HHV_WP,
+                    heat_layers.b_th_in_highest:
+                        pellet_boiler['efficiency']})
+
             self.pellet_heat_flows.append((t_pellet.label,
                                            heat_layers.b_th_in_highest.label))
-=======
-            self.pellet_heat_flows.append(
-                (t_pellet.label, b_th_in[temperature_levels[-1]].label))
->>>>>>> b2643d64
             self.wood_pellets_flows.append((m_pellet.label, b_pellet.label))
             energy_system.add(b_pellet, m_pellet, t_pellet)
 
@@ -673,29 +467,13 @@
                         variable_costs=-energy_cost['electricity']['market']),
                     b_elprod: Flow()})
 
-            b_el_chp = Bus(label="b_el_chp",
-<<<<<<< HEAD
-                           outputs={b_el_chp_fund: Flow(summed_max=chp['funding_hours_per_year'],
-                                                        nominal_value=chp['electric_output']),
-                                    b_el_chp_unfund: Flow()})
-
-            t_chp = Transformer(label='t_chp',
-                                inputs={b_gas_chp: Flow(
-                                    nominal_value=chp['gas_input'])},
-                                outputs={
-                                    b_el_chp: Flow(nominal_value=chp['electric_output']),
-                                    heat_layers.b_th_in_highest:
-                                        Flow(nominal_value=chp['thermal_output'])},
-                                conversion_factors={
-                                    b_el_chp: chp['electric_efficiency'],
-                                    heat_layers.b_th_in_highest:
-                                        chp['thermal_efficiency']})
-=======
-                           outputs={
-                               b_el_chp_fund: Flow(
-                                   summed_max=chp['funding_hours_per_year'],
-                                   nominal_value=chp['electric_output']),
-                               b_el_chp_unfund: Flow()})
+            b_el_chp = Bus(
+                label="b_el_chp",
+                outputs={
+                    b_el_chp_fund: Flow(
+                        summed_max=chp['funding_hours_per_year'],
+                        nominal_value=chp['electric_output']),
+                    b_el_chp_unfund: Flow()})
 
             t_chp = Transformer(
                 label='t_chp',
@@ -703,13 +481,12 @@
                     nominal_value=chp['gas_input'])},
                 outputs={
                     b_el_chp: Flow(nominal_value=chp['electric_output']),
-                    b_th_in[temperature_levels[-1]]:
+                    heat_layers.b_th_in_highest:
                         Flow(nominal_value=chp['thermal_output'])},
                 conversion_factors={
                     b_el_chp: chp['electric_efficiency'],
-                    b_th_in[temperature_levels[-1]]:
+                    heat_layers.b_th_in_highest:
                         chp['thermal_efficiency']})
->>>>>>> b2643d64
 
             self.chp_heat_flows.append((t_chp.label,
                                         heat_layers.b_th_in_highest.label))
@@ -725,53 +502,41 @@
                     b_elxprt: Flow(variable_costs=-pv['feed_in_tariff']),
                     b_elprod: Flow()})
 
-            t_pv = Source(
-                label='t_pv',
-                outputs={
-                    b_el_pv: Flow(nominal_value=1.0, max=pv['generation'])})
+            t_pv = Source(label='t_pv',
+                          outputs={
+                              b_el_pv: Flow(nominal_value=1.0,
+                                            max=pv['generation'])})
             self.pv_flows.append((t_pv.label, b_el_pv.label))
 
             energy_system.add(t_pv, b_el_pv)
 
         # power to heat
         if p2h:
-<<<<<<< HEAD
-            t_p2h = Transformer(label='t_p2h',
-                                inputs={b_eldist: Flow()},
-                                outputs={
-                                    heat_layers.b_th_in_highest:
-                                        Flow(nominal_value=p2h['thermal_output'])},
-                                conversion_factors={
-                                    b_eldist: 1,
-                                    heat_layers.b_th_in_highest: 1})
-=======
             t_p2h = Transformer(
                 label='t_p2h',
                 inputs={b_eldist: Flow()},
                 outputs={
-                    b_th_in[temperature_levels[-1]]:
+                    heat_layers.b_th_in_highest:
                         Flow(nominal_value=p2h['thermal_output'])},
                 conversion_factors={
                     b_eldist: 1,
-                    b_th_in[temperature_levels[-1]]: 1})
->>>>>>> b2643d64
+                    heat_layers.b_th_in_highest: 1})
             energy_system.add(t_p2h)
             self.p2h_flows.append((t_p2h.label,
                                    heat_layers.b_th_in_highest.label))
 
         # wind turbine
         if wt:
-            b_el_wt = Bus(
-                label="b_el_wt",
-                outputs={
-                    b_elxprt: Flow(variable_costs=-wt['feed_in_tariff']),
-                    b_elprod: Flow()})
-
-            t_wt = Source(
-                label='t_wt',
-                outputs={
-                    b_el_wt: Flow(
-                        nominal_value=1.0, max=wt['generation'])})
+            b_el_wt = Bus(label="b_el_wt",
+                          outputs={
+                              b_elxprt: Flow(
+                                  variable_costs=-wt['feed_in_tariff']),
+                              b_elprod: Flow()})
+
+            t_wt = Source(label='t_wt',
+                          outputs={
+                              b_el_wt: Flow(nominal_value=1.0,
+                                            max=wt['generation'])})
             self.pv_flows.append((t_wt.label, b_el_wt.label))
 
             energy_system.add(t_wt, b_el_wt)
@@ -793,22 +558,8 @@
 
         model = Model(energy_system)
 
-<<<<<<< HEAD
         if thermal_storage:
             thermal_storage.add_shared_limit(model=model)
-=======
-        if hs:
-            # Heat Storage Constraints
-            w_factor = [1 / kilo_to_mega(H2O_HEAT_CAPACITY
-                                         * H2O_DENSITY
-                                         * (temp - temps['reference']))
-                        for temp in temperature_levels]
-
-            constraints.shared_limit(
-                model, model.GenericStorageBlock.storage_content,
-                'storage_limit', h_storage_comp, w_factor,
-                upper_limit=hs['volume'])
->>>>>>> b2643d64
 
         self.energy_system = energy_system
         self.model = model
@@ -1022,8 +773,7 @@
 
     def chp_gas_import(self):
         """
-        Imported gas for use in the chp
-        which can be fossil or biomethane or mixtures
+        Imported gas for use in the chp which can be fossil or biomethane or mixtures
 
         :return: Gas import for chp
         """
@@ -1099,8 +849,7 @@
         CO2_import_biomethane = (self.biomethane_import()
                                  * self.spec_co2['biomethane'])
         CO2_import_pellet = (self.pellet_import()
-                             * self.spec_co2['wood_pellet']
-                             * HHV_WP)
+                             * self.spec_co2['wood_pellet'] * HHV_WP)
         CO2_import_el = (self.el_import() * self.spec_co2['el_in']).sum()
         CO2_export_el = (-self.el_export() * self.spec_co2['el_out']).sum()
         res = (CO2_import_natural_gas + CO2_import_biomethane
